--- conflicted
+++ resolved
@@ -284,8 +284,6 @@
    */
   isolationLevel?: string;
 
-<<<<<<< HEAD
-=======
   /**
    * Run built in type validators on insert and update, e.g. validate that arguments passed to integer
    * fields are integer-like.
@@ -301,7 +299,6 @@
    * Defaults to all aliases
    */
   operatorsAliases: OperatorsAliases | false
->>>>>>> 8b2b1f53
 }
 
 export interface QueryOptionsTransactionRequired { }
