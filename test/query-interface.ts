--- conflicted
+++ resolved
@@ -39,17 +39,13 @@
         engine: 'MYISAM', // default: 'InnoDB'
         charset: 'latin1', // default: null
     }
-<<<<<<< HEAD
   },
   {
     engine: 'MYISAM', // default: 'InnoDB'
     collate: 'latin1_general_ci',
     charset: 'latin1' // default: null
   }
-);
-=======
 )
->>>>>>> 9a68d3ef
 
 queryInterface.dropTable('nameOfTheExistingTable')
 
@@ -142,15 +138,11 @@
 
 // or
 
-<<<<<<< HEAD
-queryInterface.removeIndex('Person', ['firstname', 'lastname']);
+queryInterface.removeIndex('Person', ['firstname', 'lastname'])
 
 queryInterface.addConstraint('Person', ['firstname', 'lastname'], {
   type: 'unique',
   name: 'firstnamexlastname'
-});
+})
 
-queryInterface.removeConstraint('Person', 'firstnamexlastname');
-=======
-queryInterface.removeIndex('Person', ['firstname', 'lastname'])
->>>>>>> 9a68d3ef
+queryInterface.removeConstraint('Person', 'firstnamexlastname')